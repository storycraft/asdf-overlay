name: deploy

concurrency: production

on:
  workflow_dispatch:
    inputs:
      level:
        type: choice
        description: Bump level
        options:
          - major
          - minor
          - patch

jobs:
  publish:
    runs-on: windows-latest
    environment: publish
    permissions:
      contents: write
      id-token: write
    steps:
      - uses: actions/checkout@v4
        with:
          submodules: recursive

      - name: Setup cd
        run: |
          git config user.name 'Asdf Overlay Continuous Deployment'
          git config user.email '41898282+github-actions[bot]@users.noreply.github.com'

      - name: Setup rust
        uses: dtolnay/rust-toolchain@nightly
      - uses: Swatinem/rust-cache@v2
      - name: install cargo-release
        run: cargo install cargo-release

      - name: Setup pnpm
        uses: pnpm/action-setup@v4
      - name: Setup Node.js
        uses: actions/setup-node@v4
        with:
          node-version: 22.x
          registry-url: 'https://registry.npmjs.org'
          cache: 'pnpm'
      - name: Install dependencies
        run: pnpm install

      - name: bump node package version
        id: bump
        run: |
          npm config set git-tag-version=false
          $ver = npm version ${{ github.event.inputs.level }}
          $env:GITHUB_OUTPUT = "version=" + $ver.substring(1)
          git commit -a -m "chore: Bump node package version"

      - name: publish node package
        run: pnpm ci:publish
        env:
          GITHUB_TOKEN: ${{ secrets.GITHUB_TOKEN }}
          NODE_AUTH_TOKEN: ${{ secrets.NPM_TOKEN }}

      - name: bump cargo package versions, publish
<<<<<<< HEAD
        run: cargo release 0.1.0 --workspace --no-confirm --execute
=======
        run: |
          cargo release ${{ steps.bump.outputs.version }} \
          --workspace \
          --no-confirm \
          --execute
>>>>>>> ed78a90f
        env:
          GITHUB_TOKEN: ${{ secrets.GITHUB_TOKEN }}
          CARGO_REGISTRY_TOKEN: ${{ secrets.CRATES_IO_TOKEN }}

      - name: release
        uses: actions/github-script@v7
        with:
          script: |
            const { data } = await github.rest.repos.createRelease({
              owner: context.repo.owner,
              repo: context.repo.repo,
              tag_name: 'v${{ steps.bump.outputs.version }}',
              target_commitish: '${{ github.ref }}',
              name: 'Asdf Overlay v${{ steps.bump.outputs.version }}',
              draft: false,
              generate_release_notes: true
            })
            return data.id<|MERGE_RESOLUTION|>--- conflicted
+++ resolved
@@ -62,15 +62,7 @@
           NODE_AUTH_TOKEN: ${{ secrets.NPM_TOKEN }}
 
       - name: bump cargo package versions, publish
-<<<<<<< HEAD
-        run: cargo release 0.1.0 --workspace --no-confirm --execute
-=======
-        run: |
-          cargo release ${{ steps.bump.outputs.version }} \
-          --workspace \
-          --no-confirm \
-          --execute
->>>>>>> ed78a90f
+        run: cargo release ${{ steps.bump.outputs.version }} --workspace --no-confirm --execute
         env:
           GITHUB_TOKEN: ${{ secrets.GITHUB_TOKEN }}
           CARGO_REGISTRY_TOKEN: ${{ secrets.CRATES_IO_TOKEN }}
