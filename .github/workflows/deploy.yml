name: deploy

concurrency: production

on:
  workflow_dispatch:
    inputs:
      level:
        type: choice
        description: Bump level
        options:
          - major
          - minor
          - patch

jobs:
  publish:
    runs-on: windows-latest
    environment: publish
    permissions:
      contents: write
      id-token: write
    steps:
      - uses: actions/checkout@v4
        with:
          submodules: recursive

      - name: Setup cd
        run: |
          git config user.name 'Asdf Overlay Continuous Deployment'
          git config user.email '41898282+github-actions[bot]@users.noreply.github.com'

      - name: Setup rust
        uses: dtolnay/rust-toolchain@nightly
      - uses: Swatinem/rust-cache@v2
      - name: install cargo-release
        run: cargo install cargo-release

<<<<<<< HEAD
      - name: bump cargo package versions, publish
        run: cargo release 0.1.0 --workspace --no-confirm --execute
=======
      - name: Setup pnpm
        uses: pnpm/action-setup@v4
      - name: Setup Node.js
        uses: actions/setup-node@v4
        with:
          node-version: 22.x
          registry-url: 'https://registry.npmjs.org'
          cache: 'pnpm'
      - name: Install dependencies
        run: pnpm install

      - name: bump node package version
        id: bump
        run: |
          npm config set git-tag-version=false
          $ver = npm version ${{ github.event.inputs.level }}
          $env:GITHUB_OUTPUT = "version=" + $ver.substring(1)
          git commit -a -m "chore: Bump node package version"

      - name: publish node package
        run: pnpm ci:publish
        env:
          GITHUB_TOKEN: ${{ secrets.GITHUB_TOKEN }}
          NODE_AUTH_TOKEN: ${{ secrets.NPM_TOKEN }}

      - name: bump cargo package versions, publish
        run: cargo release ${{ steps.bump.outputs.version }} --workspace --no-confirm --execute
>>>>>>> 2df42be9
        env:
          GITHUB_TOKEN: ${{ secrets.GITHUB_TOKEN }}
          CARGO_REGISTRY_TOKEN: ${{ secrets.CRATES_IO_TOKEN }}

      - name: release
        uses: actions/github-script@v7
        with:
          script: |
            const { data } = await github.rest.repos.createRelease({
              owner: context.repo.owner,
              repo: context.repo.repo,
              tag_name: 'v${{ steps.bump.outputs.version }}',
              target_commitish: '${{ github.ref }}',
              name: 'Asdf Overlay v${{ steps.bump.outputs.version }}',
              draft: false,
              generate_release_notes: true
            })
            return data.id<|MERGE_RESOLUTION|>--- conflicted
+++ resolved
@@ -36,10 +36,6 @@
       - name: install cargo-release
         run: cargo install cargo-release
 
-<<<<<<< HEAD
-      - name: bump cargo package versions, publish
-        run: cargo release 0.1.0 --workspace --no-confirm --execute
-=======
       - name: Setup pnpm
         uses: pnpm/action-setup@v4
       - name: Setup Node.js
@@ -67,7 +63,6 @@
 
       - name: bump cargo package versions, publish
         run: cargo release ${{ steps.bump.outputs.version }} --workspace --no-confirm --execute
->>>>>>> 2df42be9
         env:
           GITHUB_TOKEN: ${{ secrets.GITHUB_TOKEN }}
           CARGO_REGISTRY_TOKEN: ${{ secrets.CRATES_IO_TOKEN }}
