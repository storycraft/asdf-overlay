mod cursor;

use super::WindowBackend;
use crate::{
    app::Overlay,
    backend::{BACKENDS, Backends, BlockingState, CursorState},
    util::get_client_size,
};
use asdf_overlay_common::{
    event::{
        ClientEvent, WindowEvent,
        input::{
            CursorAction, CursorEvent, CursorInput, InputEvent, InputState, KeyboardInput,
            ScrollAxis,
        },
    },
    key::Key,
};
use core::mem;
use cursor::load_cursor;
use scopeguard::defer;
use tracing::trace;
use utf16string::{LittleEndian, WString};
use windows::Win32::{
    Foundation::{HWND, LPARAM, LRESULT, WPARAM},
    UI::{
        Controls::{self, HOVER_DEFAULT},
        Input::{
            Ime::{GCS_RESULTSTR, ImmGetCompositionStringW, ImmGetContext, ImmReleaseContext},
            KeyboardAndMouse::{TME_LEAVE, TRACKMOUSEEVENT, TrackMouseEvent, VK_F10, VK_MENU},
        },
        WindowsAndMessaging::{
            self as msg, CallWindowProcA, DefWindowProcA, GA_ROOT, GetAncestor, MSG, SetCursor,
            ShowCursor, WM_NCDESTROY, XBUTTON1,
        },
    },
};

#[inline]
fn block_proc_input(
    backend: &mut WindowBackend,
    msg: u32,
    _wparam: WPARAM,
    lparam: LPARAM,
) -> Option<LRESULT> {
    match msg {
        // set cursor in client area
        msg::WM_SETCURSOR
            if {
                let [area, _] = bytemuck::cast::<_, [u16; 2]>(lparam.0 as u32);
                area == 1
            } =>
        unsafe {
            SetCursor(backend.blocking_cursor.and_then(load_cursor));
            return Some(LRESULT(1));
        },

        // stop input capture when user request to
        msg::WM_CLOSE => {
            backend.block_input(false);
        }

        // ignore mouse inputs
        msg::WM_LBUTTONDOWN
        | msg::WM_LBUTTONUP
        | msg::WM_MBUTTONDOWN
        | msg::WM_MBUTTONUP
        | msg::WM_RBUTTONDOWN
        | msg::WM_RBUTTONUP
        | Controls::WM_MOUSELEAVE
        | msg::WM_MOUSEMOVE
        | msg::WM_MOUSEWHEEL
        | msg::WM_MOUSEHWHEEL
        | msg::WM_LBUTTONDBLCLK
        | msg::WM_MBUTTONDBLCLK
        | msg::WM_RBUTTONDBLCLK => {}

        msg::WM_XBUTTONDOWN | msg::WM_XBUTTONUP | msg::WM_XBUTTONDBLCLK => return Some(LRESULT(1)),

        // ignore raw input (ignoring in hook leak handle)
        msg::WM_INPUT => {}

        _ => return None,
    }

    Some(LRESULT(0))
}

#[inline]
fn process_mouse_capture(backend: &mut WindowBackend, msg: u32, wparam: WPARAM, lparam: LPARAM) {
    // emit cursor action
    macro_rules! emit_cursor_action {
        ($action:expr, $state:expr $(,)?) => {{
            Overlay::emit_event(cursor_input(
                backend.hwnd,
                lparam,
                CursorEvent::Action {
                    state: $state,
                    action: $action,
                },
            ));
        }};
    }

    match msg {
        msg::WM_LBUTTONDOWN => emit_cursor_action!(CursorAction::Left, InputState::Pressed),
        msg::WM_MBUTTONDOWN => emit_cursor_action!(CursorAction::Middle, InputState::Pressed),
        msg::WM_RBUTTONDOWN => emit_cursor_action!(CursorAction::Right, InputState::Pressed),
        msg::WM_XBUTTONDOWN => {
            let [_, button] = bytemuck::cast::<_, [u16; 2]>(lparam.0 as u32);
            emit_cursor_action!(
                if button == XBUTTON1 {
                    CursorAction::Back
                } else {
                    CursorAction::Forward
                },
                InputState::Pressed
            );
        }

        msg::WM_LBUTTONUP => emit_cursor_action!(CursorAction::Left, InputState::Released),
        msg::WM_MBUTTONUP => emit_cursor_action!(CursorAction::Middle, InputState::Released),
        msg::WM_RBUTTONUP => emit_cursor_action!(CursorAction::Right, InputState::Released),
        msg::WM_XBUTTONUP => {
            let [_, button] = bytemuck::cast::<_, [u16; 2]>(lparam.0 as u32);
            emit_cursor_action!(
                if button == XBUTTON1 {
                    CursorAction::Back
                } else {
                    CursorAction::Forward
                },
                InputState::Pressed
            );
        }

        Controls::WM_MOUSELEAVE => {
            backend.cursor_state = CursorState::Outside;
            Overlay::emit_event(cursor_input(backend.hwnd, lparam, CursorEvent::Leave));
        }

        msg::WM_MOUSEMOVE => {
            let [x, y] = bytemuck::cast::<_, [i16; 2]>(lparam.0 as u32);

            match backend.cursor_state {
                CursorState::Inside(ref mut old_x, ref mut old_y) => {
                    *old_x = x;
                    *old_y = y;
                }
                CursorState::Outside => {
                    backend.cursor_state = CursorState::Inside(x, y);
                    Overlay::emit_event(ClientEvent::Window {
                        hwnd: backend.hwnd,
                        event: WindowEvent::Input(InputEvent::Cursor(CursorInput {
                            event: CursorEvent::Enter,
                            x,
                            y,
                        })),
                    });

                    // track for leave event
                    _ = unsafe {
                        TrackMouseEvent(&mut TRACKMOUSEEVENT {
                            cbSize: mem::size_of::<TRACKMOUSEEVENT>() as u32,
                            dwFlags: TME_LEAVE,
                            hwndTrack: HWND(backend.hwnd as _),
                            dwHoverTime: HOVER_DEFAULT,
                        })
                    };
                }
            }

            Overlay::emit_event(ClientEvent::Window {
                hwnd: backend.hwnd,
                event: WindowEvent::Input(InputEvent::Cursor(CursorInput {
                    event: CursorEvent::Move,
                    x,
                    y,
                })),
            });
        }

        msg::WM_MOUSEWHEEL => {
            let [_, delta] = bytemuck::cast::<_, [i16; 2]>(wparam.0 as u32);
            Overlay::emit_event(cursor_input(
                backend.hwnd,
                lparam,
                CursorEvent::Scroll {
                    axis: ScrollAxis::Y,
                    delta,
                },
            ));
        }

        msg::WM_MOUSEHWHEEL => {
            let [_, delta] = bytemuck::cast::<_, [i16; 2]>(wparam.0 as u32);
            Overlay::emit_event(cursor_input(
                backend.hwnd,
                lparam,
                CursorEvent::Scroll {
                    axis: ScrollAxis::X,
                    delta,
                },
            ));
        }

        _ => {}
    }
}

#[tracing::instrument]
pub(super) unsafe extern "system" fn hooked_wnd_proc(
    hwnd: HWND,
    msg: u32,
    wparam: WPARAM,
    lparam: LPARAM,
) -> LRESULT {
    trace!("WndProc called");

    defer!({
        // cleanup backend
        if msg == WM_NCDESTROY {
            trace!("cleanup hwnd: {:?}", hwnd);
            Backends::remove_backend(hwnd);
        }
    });

    let mut backend = BACKENDS.map.get_mut(&(hwnd.0 as u32)).unwrap();

    if msg == msg::WM_WINDOWPOSCHANGED {
        let new_size = get_client_size(hwnd).unwrap();
        if backend.size != new_size {
            backend.size = new_size;
            Overlay::emit_event(ClientEvent::Window {
                hwnd: backend.hwnd,
                event: WindowEvent::Resized {
                    width: backend.size.0,
                    height: backend.size.1,
                },
            });
        }
    }

    if backend.listening_cursor() {
        // We want to skip events for non client area so listen in WndProc
        process_mouse_capture(&mut backend, msg, wparam, lparam);
    }

    'blocking: {
        match backend.blocking_state {
            BlockingState::None => break 'blocking,

            BlockingState::StartBlocking => unsafe {
                ShowCursor(true);
                SetCursor(backend.blocking_cursor.and_then(load_cursor));
                backend.blocking_state = BlockingState::Blocking;
            },

            BlockingState::Blocking => {}

            BlockingState::StopBlocking => unsafe {
                ShowCursor(false);
                backend.blocking_state = BlockingState::None;
                break 'blocking;
            },
        }

        if let Some(ret) = block_proc_input(&mut backend, msg, wparam, lparam) {
            return ret;
        }
    }

    let original_proc = backend.original_proc;
    drop(backend);
    unsafe { CallWindowProcA(original_proc, hwnd, msg, wparam, lparam) }
}

#[inline]
fn process_keyboard_listen(backend: &mut WindowBackend, msg: &MSG) -> Option<LRESULT> {
    fn emit_key_input(
        backend: &mut WindowBackend,
        msg: &MSG,
        state: InputState,
    ) -> Option<LRESULT> {
        if let Some(key) = to_key(msg.wParam, msg.lParam) {
            Overlay::emit_event(keyboard_input(
                backend.hwnd,
                KeyboardInput::Key { key, state },
            ));

            let key = msg.wParam.0 as u16;
            // ignore f10, or menu key
            // Default proc try to open non existent menu on some app and freezes window
            if key == VK_F10.0 || key == VK_MENU.0 {
                return None;
            }

            Some(unsafe { DefWindowProcA(msg.hwnd, msg.message, msg.wParam, msg.lParam) })
        } else {
            None
        }
    }

    match msg.message {
        msg::WM_KEYDOWN | msg::WM_SYSKEYDOWN => {
<<<<<<< HEAD
            return emit_key_input(backend, msg, InputState::Pressed);
=======
            emit_key_input!(InputState::Pressed);
            if backend.blocking_state.is_input_blocking() {
                redirect_msg_to(HWND(backend.hwnd as _), msg);
            }
            return;
>>>>>>> 906b4f07
        }

        msg::WM_KEYUP | msg::WM_SYSKEYUP => {
<<<<<<< HEAD
            return emit_key_input(backend, msg, InputState::Released);
=======
            emit_key_input!(InputState::Released);
            if backend.blocking_state.is_input_blocking() {
                redirect_msg_to(HWND(backend.hwnd as _), msg);
            }
            return;
>>>>>>> 906b4f07
        }

        // unicode characters are handled in WM_IME_COMPOSITION
        msg::WM_CHAR | msg::WM_SYSCHAR => {
            if let Some(ch) = char::from_u32(msg.wParam.0 as _) {
                Overlay::emit_event(keyboard_input(backend.hwnd, KeyboardInput::Char(ch)));
            }
        }
        msg::WM_IME_COMPOSITION if msg.lParam.0 as u32 == GCS_RESULTSTR.0 => {
            if let Some(str) = get_ime_string(HWND(backend.hwnd as _)) {
                for ch in str.chars() {
                    Overlay::emit_event(keyboard_input(backend.hwnd, KeyboardInput::Char(ch)));
                }
            }
        }

        // ignore remaining keyboard inputs
        msg::WM_APPCOMMAND
        | msg::WM_DEADCHAR
        | msg::WM_HOTKEY
        | msg::WM_SYSDEADCHAR
        | msg::WM_UNICHAR => {}

        _ => return None,
    }

<<<<<<< HEAD
    if backend.blocking_state.is_blocking() {
        Some(LRESULT(0))
    } else {
        None
=======
    if backend.blocking_state.is_input_blocking() {
        // nullify handled message on blocking
        *msg = MSG {
            hwnd: HWND::default(),
            message: WM_NULL,
            wParam: WPARAM(0),
            lParam: LPARAM(0),
            time: msg.time,
            pt: msg.pt,
        };
>>>>>>> 906b4f07
    }
}

pub(crate) fn dispatch_message(msg: &MSG) -> Option<LRESULT> {
    if !msg.hwnd.is_invalid() {
        let root_hwnd = unsafe { GetAncestor(msg.hwnd, GA_ROOT) };
        if let Some(ret) = Backends::with_backend(root_hwnd, |backend| {
            if backend.listening_keyboard() {
                process_keyboard_listen(backend, msg)
            } else {
                None
            }
        })
        .flatten()
        {
            return Some(ret);
        }
    }

    None
}

#[inline(always)]
fn cursor_input(hwnd: u32, lparam: LPARAM, event: CursorEvent) -> ClientEvent {
    let [x, y] = bytemuck::cast::<_, [i16; 2]>(lparam.0 as u32);

    ClientEvent::Window {
        hwnd,
        event: WindowEvent::Input(InputEvent::Cursor(CursorInput { event, x, y })),
    }
}

#[inline(always)]
fn keyboard_input(hwnd: u32, input: KeyboardInput) -> ClientEvent {
    ClientEvent::Window {
        hwnd,
        event: WindowEvent::Input(InputEvent::Keyboard(input)),
    }
}

#[inline]
fn to_key(wparam: WPARAM, lparam: LPARAM) -> Option<Key> {
    let [_, _, _, flags] = bytemuck::cast::<_, [u8; 4]>(lparam.0 as u32);
    Key::new(wparam.0 as _, flags & 0x01 == 0x01)
}

#[inline]
fn get_ime_string(hwnd: HWND) -> Option<WString<LittleEndian>> {
    let himc = unsafe { ImmGetContext(hwnd) };
    defer!(unsafe {
        _ = ImmReleaseContext(hwnd, himc);
    });

    let byte_size = unsafe { ImmGetCompositionStringW(himc, GCS_RESULTSTR, None, 0) };
    if byte_size >= 0 {
        let mut buf = vec![0_u8; byte_size as usize];

        unsafe {
            ImmGetCompositionStringW(
                himc,
                GCS_RESULTSTR,
                Some(buf.as_mut_ptr().cast()),
                buf.len() as _,
            )
        };

        WString::from_utf16le(buf).ok()
    } else {
        None
    }
}<|MERGE_RESOLUTION|>--- conflicted
+++ resolved
@@ -302,27 +302,11 @@
 
     match msg.message {
         msg::WM_KEYDOWN | msg::WM_SYSKEYDOWN => {
-<<<<<<< HEAD
             return emit_key_input(backend, msg, InputState::Pressed);
-=======
-            emit_key_input!(InputState::Pressed);
-            if backend.blocking_state.is_input_blocking() {
-                redirect_msg_to(HWND(backend.hwnd as _), msg);
-            }
-            return;
->>>>>>> 906b4f07
         }
 
         msg::WM_KEYUP | msg::WM_SYSKEYUP => {
-<<<<<<< HEAD
             return emit_key_input(backend, msg, InputState::Released);
-=======
-            emit_key_input!(InputState::Released);
-            if backend.blocking_state.is_input_blocking() {
-                redirect_msg_to(HWND(backend.hwnd as _), msg);
-            }
-            return;
->>>>>>> 906b4f07
         }
 
         // unicode characters are handled in WM_IME_COMPOSITION
@@ -349,23 +333,10 @@
         _ => return None,
     }
 
-<<<<<<< HEAD
     if backend.blocking_state.is_blocking() {
         Some(LRESULT(0))
     } else {
         None
-=======
-    if backend.blocking_state.is_input_blocking() {
-        // nullify handled message on blocking
-        *msg = MSG {
-            hwnd: HWND::default(),
-            message: WM_NULL,
-            wParam: WPARAM(0),
-            lParam: LPARAM(0),
-            time: msg.time,
-            pt: msg.pt,
-        };
->>>>>>> 906b4f07
     }
 }
 
