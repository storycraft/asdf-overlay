--- conflicted
+++ resolved
@@ -89,13 +89,6 @@
         }
         Ok(())
     }
-<<<<<<< HEAD
-
-    fn hook_dx9(dummy_hwnd: HWND) -> anyhow::Result<()> {
-        let (end_scene, reset, reset_ex) =
-            dx9::get_dx9_addr(dummy_hwnd).context("failed to load dx9 addrs")?;
-=======
->>>>>>> ff50d0a7
 
     fn hook_dx9(dummy_hwnd: HWND) -> anyhow::Result<()> {
         let (end_scene, reset, reset_ex) =
@@ -112,16 +105,6 @@
         HOOK.end_scene.get_or_try_init(|| unsafe {
             DetourHook::attach(end_scene, dx9::hooked_end_scene as _)
         })?;
-<<<<<<< HEAD
-        debug!("hooking IDirect3DDevice9::Reset");
-        HOOK.reset
-            .get_or_try_init(|| unsafe { DetourHook::attach(reset, dx9::hooked_reset as _) })?;
-        debug!("hooking IDirect3DDevice9Ex::ResetEx");
-        HOOK.reset_ex.get_or_try_init(|| unsafe {
-            DetourHook::attach(reset_ex, dx9::hooked_reset_ex as _)
-        })?;
-=======
->>>>>>> ff50d0a7
 
         Ok(())
     }
